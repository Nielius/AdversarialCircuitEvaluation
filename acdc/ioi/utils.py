--- conflicted
+++ resolved
@@ -55,7 +55,6 @@
     assert torch.equal(labels, torch.as_tensor(ioi_dataset.io_tokenIDs, dtype=torch.long))
     labels = labels.to(device)
 
-<<<<<<< HEAD
     validation_data = default_data[:num_examples, :]
     validation_patch_data = patch_data[:num_examples, :]
     validation_labels = labels[:num_examples]
@@ -152,9 +151,6 @@
         test_mask=None,
         test_patch_data=test_patch_data,
     )
-=======
-    metric = partial(kl_divergence, base_model_logprobs=base_model_logprobs, last_seq_element_only=True, return_one_element=kl_return_one_element)
-    return default_data, patch_data, metric
 
 def get_ioi_true_edges(model):
     nodes_to_mask = []
@@ -241,5 +237,4 @@
                         corr.edges[f"blocks.{layer_idx2}.hook_{letter}_input"][TorchIndex([None, None, head_idx2])][f"blocks.{layer_idx1}.attn.hook_result"][TorchIndex([None, None, head_idx1])].present = False
 
     ret =  OrderedDict({(t[0], t[1].hashable_tuple, t[2], t[3].hashable_tuple): e.present for t, e in corr.all_edges().items() if e.present})
-    return ret
->>>>>>> 555885f0
+    return ret