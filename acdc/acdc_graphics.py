import wandb
import os
from collections import defaultdict
import pickle
import torch
import numpy as np
import huggingface_hub
import datetime
from typing import Dict, Union
import wandb
import plotly.graph_objects as go
import torch
import random
import torch.nn as nn
import torch.nn.functional as F
from typing import List, Optional
import warnings
import networkx as nx
from acdc.TLACDCCorrespondence import TLACDCCorrespondence
from acdc.TLACDCInterpNode import TLACDCInterpNode
from acdc.acdc_utils import EdgeType
import pygraphviz as pgv
from pathlib import Path
import torch
import cmapy

EDGE_TYPE_COLORS = {
    EdgeType.ADDITION.value: "#FF0000", # Red
    EdgeType.DIRECT_COMPUTATION.value: "#00FF00", # Green
    EdgeType.PLACEHOLDER.value: "#0000FF", # Blue
}

def generate_random_color(colorscheme: str) -> str:
    """
    https://stackoverflow.com/questions/28999287/generate-random-colors-rgb
    """

    def rgb2hex(rgb):
        """
        https://stackoverflow.com/questions/3380726/converting-an-rgb-color-tuple-to-a-hexidecimal-string
        """
        return "#{:02x}{:02x}{:02x}".format(rgb[0], rgb[1], rgb[2])

<<<<<<< HEAD
    return rgb2hex(cmapy.color("Pastel2", torch.randint(0, 256, (1,)).item(), rgb_order=True))

def get_node_name(node: TLACDCInterpNode, show_full_index=True):
    """Node name for use in pretty graphs"""
    name = ""
    qkv_substrings = [f"hook_{letter}" for letter in ["q", "k", "v"]]
    qkv_input_substrings = [f"hook_{letter}_input" for letter in ["q", "k", "v"]]

    # Handle embedz
    if "resid_pre" in node.name:
        assert "0" in node.name and not any([str(i) in node.name for i in range(1, 10)])
        name += "embed"
        if len(node.index.hashable_tuple) > 2:
            name += f"_[{node.index.hashable_tuple[2]}]"

    elif "embed" in node.name:
        name = "pos_embeds" if "pos" in node.name else "token_embeds"

    # Handle q_input and hook_q etc
    elif any([node.name.endswith(qkv_input_substring) for qkv_input_substring in qkv_input_substrings]) or any([qkv_substring in node.name for qkv_substring in qkv_substrings]):
        relevant_letter = None
        for letter, qkv_substring in zip(["q", "k", "v"], qkv_substrings):
            if qkv_substring in node.name:
                assert relevant_letter is None
                relevant_letter = letter
        name += "a" + node.name.split(".")[1] + "." + str(node.index.hashable_tuple[2]) + "_" + relevant_letter

    # Handle attention hook_result
    elif "hook_result" in node.name: # TODO check this move # or any([qkv_substring in node.name for qkv_substring in qkv_substrings]):
        name = "a" + node.name.split(".")[1] + "." + str(node.index.hashable_tuple[2])

    # Handle MLPs
    elif node.name.endswith("resid_mid"):
        raise ValueError("We removed resid_mid annotations. Call these mlp_in now.")
    elif node.name.endswith("mlp_out") or node.name.endswith("mlp_in"):
        name = "m" + node.name.split(".")[1]

    # Handle resid_post
    elif "resid_post" in node.name:
        name += "resid_post"

    else:
        warnings.warn("Unsupported node name" + str(node.name))
        name = node.name
=======
    return rgb2hex(cmapy.color("Pastel2", np.random.randint(0, 256), rgb_order=True))

def get_node_name(node: TLACDCInterpNode, show_full_index=True):
    """Node name for use in pretty graphs"""

    if not show_full_index:
        name = ""
        qkv_substrings = [f"hook_{letter}" for letter in ["q", "k", "v"]]
        qkv_input_substrings = [f"hook_{letter}_input" for letter in ["q", "k", "v"]]

        # Handle embedz
        if "resid_pre" in node.name:
            assert "0" in node.name and not any([str(i) in node.name for i in range(1, 10)])
            name += "embed"
            if len(node.index.hashable_tuple) > 2:
                name += f"_[{node.index.hashable_tuple[2]}]"
            return name

        elif "embed" in node.name:
            name = "pos_embeds" if "pos" in node.name else "token_embeds"

        # Handle q_input and hook_q etc
        elif any([node.name.endswith(qkv_input_substring) for qkv_input_substring in qkv_input_substrings]):
            relevant_letter = None
            for letter, qkv_substring in zip(["q", "k", "v"], qkv_substrings):
                if qkv_substring in node.name:
                    assert relevant_letter is None
                    relevant_letter = letter
            name += "a" + node.name.split(".")[1] + "." + str(node.index.hashable_tuple[2]) + "_" + relevant_letter

        # Handle attention hook_result
        elif "hook_result" in node.name or any([qkv_substring in node.name for qkv_substring in qkv_substrings]):
            name = "a" + node.name.split(".")[1] + "." + str(node.index.hashable_tuple[2])

        # Handle MLPs
        elif node.name.endswith("resid_mid"):
            raise ValueError("We removed resid_mid annotations. Call these mlp_in now.")
        elif node.name.endswith("mlp_out") or node.name.endswith("mlp_in"):
            name = "m" + node.name.split(".")[1]

        # Handle resid_post
        elif "resid_post" in node.name:
            name += "resid_post"
>>>>>>> 36c4d7bb

        else:
            raise ValueError(f"Unrecognized node name {node.name}")

    else:
        
        name = node.name + str(node.index.graphviz_index(use_actual_colon=True))

    return "<" + name + ">"

def build_colorscheme(correspondence, colorscheme: str = "Pastel2", show_full_index=True) -> Dict[str, str]:
    torch.manual_seed(0)
    colors = {}
    for node in correspondence.nodes():
        colors[get_node_name(node, show_full_index=show_full_index)] = generate_random_color(colorscheme)
    return colors


def show(
    correspondence: TLACDCCorrespondence,
    fname=None,
    colorscheme: Union[Dict, str] = "Pastel2",
    minimum_penwidth: float = 0.3,
    show_full_index: bool = True,
    remove_self_loops: bool = True,
    remove_qkv: bool = False,
    layout: str="dot",
<<<<<<< HEAD
    show_placeholders: bool = False,
    show_effect_size_none: bool = False,
=======
    edge_type_colouring: bool = False,
    show_placeholders: bool = False,
    seed: Optional[int] = None
>>>>>>> 36c4d7bb
) -> pgv.AGraph:
    """
    Colorscheme: a color for each node name, or a string corresponding to a cmapy color scheme
    """
    g = pgv.AGraph(directed=True, bgcolor="transparent", overlap="false", splines="true", layout=layout)

    if seed is not None:
        np.random.seed(seed)

    groups = {}
    if isinstance(colorscheme, str):
        colors = build_colorscheme(correspondence, colorscheme, show_full_index=show_full_index)
    else:
        colors = colorscheme
        for name, color in colors.items():
            if color not in groups:
                groups[color] = [name]
            else:
                groups[color].append(name)

    node_pos = {}
    if fname is not None:
        base_fname = ".".join(str(fname).split(".")[:-1])

        base_path = Path(base_fname)
        fpath = base_path / "layout.gv"
        if fpath.exists():
            g_pos = pgv.AGraph()
            g_pos.read(fpath)
            for node in g_pos.nodes():
                node_pos[node.name] = node.attr["pos"]

    # create all nodes
    for child_hook_name in correspondence.edges:
        for child_index in correspondence.edges[child_hook_name]:
            for parent_hook_name in correspondence.edges[child_hook_name][child_index]:
                for parent_index in correspondence.edges[child_hook_name][child_index][parent_hook_name]:
                    edge = correspondence.edges[child_hook_name][child_index][parent_hook_name][parent_index]

                    parent = correspondence.graph[parent_hook_name][parent_index]
                    child = correspondence.graph[child_hook_name][child_index]

                    parent_name = get_node_name(parent, show_full_index=show_full_index)
                    child_name = get_node_name(child, show_full_index=show_full_index)

                    if remove_qkv:
                        parent_name = parent_name.replace("_q>", ">").replace("_k>", ">").replace("_v>", ">")
                        child_name = child_name.replace("_q>", ">").replace("_k>", ">").replace("_v>", ">")

                    if remove_self_loops and parent_name == child_name:
                        # Important this go after the qkv removal
                        continue

<<<<<<< HEAD
                    if edge.present and (edge.effect_size is not None or show_effect_size_none) and (edge.edge_type != EdgeType.PLACEHOLDER or show_placeholders):
=======
                    if (edge.present and edge.effect_size is not None) and (edge.edge_type != EdgeType.PLACEHOLDER or show_placeholders):
>>>>>>> 36c4d7bb
                        for node_name in [parent_name, child_name]:
                            maybe_pos = {}
                            if node_name in node_pos:
                                maybe_pos["pos"] = node_pos[node_name]
                            g.add_node(
                                node_name,
                                fillcolor=colors[node_name],
                                color="black",
                                style="filled, rounded",
                                shape="box",
                                fontname="Helvetica",
                                **maybe_pos,
                            )
                        
                        g.add_edge(
                            parent_name,
                            child_name,
<<<<<<< HEAD
                            penwidth=str(max(minimum_penwidth, minimum_penwidth or edge.effect_size) * 2),
                            color=colors[parent_name],
=======
                            penwidth=str(max(minimum_penwidth, edge.effect_size) * 2),
                            color=colors[parent_name] if not edge_type_colouring else EDGE_TYPE_COLORS[edge.edge_type.value],
>>>>>>> 36c4d7bb
                        )

    if fname is not None:
        base_fname = ".".join(str(fname).split(".")[:-1])

        base_path = Path(base_fname)
        base_path.mkdir(exist_ok=True)
        for k, s in groups.items():
            g2 = pgv.AGraph(directed=True, bgcolor="transparent", overlap="false", splines="true", layout="neato")
            for node_name in s:
                g2.add_node(
                    node_name,
                    style="filled, rounded",
                    shape="box",
                )
            for i in range(len(s)):
                for j in range(i + 1, len(s)):
                    g2.add_edge(s[i], s[j], style="invis", weight=200)
            g2.write(path=base_path / f"{k}.gv")

        g.write(path=base_fname + ".gv")

        if not fname.endswith(".gv"): # turn the .gv file into a .png file
            g.draw(path=fname, prog="dot")

    return g

# -------------------------------------------
# WANDB
# -------------------------------------------

def do_plotly_plot_and_log(
    experiment, x: List[int], y: List[float], plot_name: str, metadata: Optional[List[str]] = None,
) -> None:

    # Create a plotly plot with metadata
    fig = go.Figure(
        data=[go.Scatter(x=x, y=y, mode="lines+markers", text=metadata)]
    )
    wandb.log({plot_name: fig})

def log_metrics_to_wandb(
    experiment,
    current_metric: Optional[float] = None,
    parent_name = None,
    child_name = None,
    evaluated_metric = None,
    result = None,
    picture_fname = None,
    times = None,
) -> None:
    """Arthur added Nones so that just some of the metrics can be plotted"""

    experiment.metrics_to_plot["new_metrics"].append(experiment.cur_metric)
    experiment.metrics_to_plot["list_of_nodes_evaluated"].append(str(experiment.current_node))
    if parent_name is not None:
        experiment.metrics_to_plot["list_of_parents_evaluated"].append(parent_name)
    if child_name is not None:
        experiment.metrics_to_plot["list_of_children_evaluated"].append(child_name)
    if evaluated_metric is not None:
        experiment.metrics_to_plot["evaluated_metrics"].append(evaluated_metric)
    if current_metric is not None:
        experiment.metrics_to_plot["current_metrics"].append(current_metric)
    if result is not None:
        experiment.metrics_to_plot["results"].append(result)
    if experiment.skip_edges != "yes":
        experiment.metrics_to_plot["num_edges"].append(experiment.count_no_edges())
    if times is not None:
        experiment.metrics_to_plot["times"].append(times)
        experiment.metrics_to_plot["times_diff"].append( # hopefully fixes
            0 if len(experiment.metrics_to_plot["times"]) == 1 else (experiment.metrics_to_plot["times"][-1] - experiment.metrics_to_plot["times"][-2])
        )

    experiment.metrics_to_plot["acdc_step"] += 1
    list_of_timesteps = [i + 1 for i in range(experiment.metrics_to_plot["acdc_step"])]
    if experiment.metrics_to_plot["acdc_step"] > 1:
        if result is not None:
            for y_name in ["results"]:
                if len(list_of_timesteps) % 20 == 19:
                    do_plotly_plot_and_log(
                        experiment,
                        x=list_of_timesteps,
                        y=experiment.metrics_to_plot[y_name],
                        metadata=[
                            f"{parent_string} to {child_string}"
                            for parent_string, child_string in zip(
                                experiment.metrics_to_plot["list_of_parents_evaluated"],
                                experiment.metrics_to_plot["list_of_children_evaluated"],
                            )
                        ],
                        plot_name=y_name,
                    )

        if evaluated_metric is not None:
            do_plotly_plot_and_log(
                experiment,
                x=list_of_timesteps,
                y=experiment.metrics_to_plot["evaluated_metrics"],
                metadata=experiment.metrics_to_plot["list_of_nodes_evaluated"],
                plot_name="evaluated_metrics",
            )
            do_plotly_plot_and_log(
                experiment,
                x=list_of_timesteps,
                y=experiment.metrics_to_plot["current_metrics"],
                metadata=experiment.metrics_to_plot["list_of_nodes_evaluated"],
                plot_name="current_metrics",
            )

        # Arthur added... I think wandb graphs have a lot of desirable properties
        if experiment.skip_edges != "yes":
            wandb.log({"num_edges_total": experiment.metrics_to_plot["num_edges"][-1]})
        wandb.log({"experiment.cur_metric": experiment.metrics_to_plot["current_metrics"][-1]})
        if experiment.second_metric is not None:
            wandb.log({"experiment.second_metric": experiment.cur_second_metric})

        if picture_fname is not None:  # presumably this is more expensive_update_cur
            wandb.log(
                {"acdc_graph": wandb.Image(picture_fname),}
            )

# -------------------------------------------
# utilities for ROC and AUC
# -------------------------------------------

def pessimistic_auc(xs, ys):
    
    # Sort indices based on 'x' and 'y'
    i = np.lexsort((ys, xs)) # lexsort sorts by the last column first, then the second last, etc., i.e we firstly sort by x and then y to break ties

    xs = np.array(xs, dtype=np.float64)[i]
    ys = np.array(ys, dtype=np.float64)[i]

    dys = np.diff(ys)
    assert np.all(np.diff(xs) >= 0), "not sorted"
    assert np.all(dys >= 0), "not monotonically increasing"

    # The slabs of the stairs
    area = np.sum((1 - xs)[1:] * dys)
    return area

assert pessimistic_auc([0, 1], [0, 1]) == 0.0
assert pessimistic_auc([0, 0.5, 1], [0, 0.5, 1]) == 0.5**2
assert pessimistic_auc([0, 0.25, 1], [0, 0.25, 1]) == .25 * .75
assert pessimistic_auc([0, 0.25, 0.5, 1], [0, 0.25, 0.5, 1]) == 5/16
assert pessimistic_auc([0, 0.25, 0.75, 1], [0, 0.25, 0.5, 1]) == 4/16

def dict_merge(dct, merge_dct):
    """ Recursive dict merge. Inspired by :meth:``dict.update()``, instead of
    updating only top-level keys, dict_merge recurses down into dicts nested
    to an arbitrary depth, updating keys. The ``merge_dct`` is merged into
    ``dct``.

    Copyright 2016-2022 Paul Durivage, licensed under Apache License https://gist.github.com/angstwad/bf22d1822c38a92ec0a9

    :param dct: dict onto which the merge is executed
    :param merge_dct: dct merged into dct
    :return: None
    """
    for k in merge_dct.keys():
        if (k in dct and isinstance(dct[k], dict) and isinstance(merge_dct[k], dict)):  #noqa
            dict_merge(dct[k], merge_dct[k])
        else:
            dct[k] = merge_dct[k]<|MERGE_RESOLUTION|>--- conflicted
+++ resolved
@@ -21,8 +21,6 @@
 from acdc.acdc_utils import EdgeType
 import pygraphviz as pgv
 from pathlib import Path
-import torch
-import cmapy
 
 EDGE_TYPE_COLORS = {
     EdgeType.ADDITION.value: "#FF0000", # Red
@@ -34,6 +32,7 @@
     """
     https://stackoverflow.com/questions/28999287/generate-random-colors-rgb
     """
+    import cmapy
 
     def rgb2hex(rgb):
         """
@@ -41,52 +40,6 @@
         """
         return "#{:02x}{:02x}{:02x}".format(rgb[0], rgb[1], rgb[2])
 
-<<<<<<< HEAD
-    return rgb2hex(cmapy.color("Pastel2", torch.randint(0, 256, (1,)).item(), rgb_order=True))
-
-def get_node_name(node: TLACDCInterpNode, show_full_index=True):
-    """Node name for use in pretty graphs"""
-    name = ""
-    qkv_substrings = [f"hook_{letter}" for letter in ["q", "k", "v"]]
-    qkv_input_substrings = [f"hook_{letter}_input" for letter in ["q", "k", "v"]]
-
-    # Handle embedz
-    if "resid_pre" in node.name:
-        assert "0" in node.name and not any([str(i) in node.name for i in range(1, 10)])
-        name += "embed"
-        if len(node.index.hashable_tuple) > 2:
-            name += f"_[{node.index.hashable_tuple[2]}]"
-
-    elif "embed" in node.name:
-        name = "pos_embeds" if "pos" in node.name else "token_embeds"
-
-    # Handle q_input and hook_q etc
-    elif any([node.name.endswith(qkv_input_substring) for qkv_input_substring in qkv_input_substrings]) or any([qkv_substring in node.name for qkv_substring in qkv_substrings]):
-        relevant_letter = None
-        for letter, qkv_substring in zip(["q", "k", "v"], qkv_substrings):
-            if qkv_substring in node.name:
-                assert relevant_letter is None
-                relevant_letter = letter
-        name += "a" + node.name.split(".")[1] + "." + str(node.index.hashable_tuple[2]) + "_" + relevant_letter
-
-    # Handle attention hook_result
-    elif "hook_result" in node.name: # TODO check this move # or any([qkv_substring in node.name for qkv_substring in qkv_substrings]):
-        name = "a" + node.name.split(".")[1] + "." + str(node.index.hashable_tuple[2])
-
-    # Handle MLPs
-    elif node.name.endswith("resid_mid"):
-        raise ValueError("We removed resid_mid annotations. Call these mlp_in now.")
-    elif node.name.endswith("mlp_out") or node.name.endswith("mlp_in"):
-        name = "m" + node.name.split(".")[1]
-
-    # Handle resid_post
-    elif "resid_post" in node.name:
-        name += "resid_post"
-
-    else:
-        warnings.warn("Unsupported node name" + str(node.name))
-        name = node.name
-=======
     return rgb2hex(cmapy.color("Pastel2", np.random.randint(0, 256), rgb_order=True))
 
 def get_node_name(node: TLACDCInterpNode, show_full_index=True):
@@ -130,7 +83,6 @@
         # Handle resid_post
         elif "resid_post" in node.name:
             name += "resid_post"
->>>>>>> 36c4d7bb
 
         else:
             raise ValueError(f"Unrecognized node name {node.name}")
@@ -142,7 +94,6 @@
     return "<" + name + ">"
 
 def build_colorscheme(correspondence, colorscheme: str = "Pastel2", show_full_index=True) -> Dict[str, str]:
-    torch.manual_seed(0)
     colors = {}
     for node in correspondence.nodes():
         colors[get_node_name(node, show_full_index=show_full_index)] = generate_random_color(colorscheme)
@@ -158,14 +109,9 @@
     remove_self_loops: bool = True,
     remove_qkv: bool = False,
     layout: str="dot",
-<<<<<<< HEAD
-    show_placeholders: bool = False,
-    show_effect_size_none: bool = False,
-=======
     edge_type_colouring: bool = False,
     show_placeholders: bool = False,
     seed: Optional[int] = None
->>>>>>> 36c4d7bb
 ) -> pgv.AGraph:
     """
     Colorscheme: a color for each node name, or a string corresponding to a cmapy color scheme
@@ -219,11 +165,7 @@
                         # Important this go after the qkv removal
                         continue
 
-<<<<<<< HEAD
-                    if edge.present and (edge.effect_size is not None or show_effect_size_none) and (edge.edge_type != EdgeType.PLACEHOLDER or show_placeholders):
-=======
                     if (edge.present and edge.effect_size is not None) and (edge.edge_type != EdgeType.PLACEHOLDER or show_placeholders):
->>>>>>> 36c4d7bb
                         for node_name in [parent_name, child_name]:
                             maybe_pos = {}
                             if node_name in node_pos:
@@ -241,13 +183,8 @@
                         g.add_edge(
                             parent_name,
                             child_name,
-<<<<<<< HEAD
-                            penwidth=str(max(minimum_penwidth, minimum_penwidth or edge.effect_size) * 2),
-                            color=colors[parent_name],
-=======
                             penwidth=str(max(minimum_penwidth, edge.effect_size) * 2),
                             color=colors[parent_name] if not edge_type_colouring else EDGE_TYPE_COLORS[edge.edge_type.value],
->>>>>>> 36c4d7bb
                         )
 
     if fname is not None:
