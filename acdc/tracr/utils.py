--- conflicted
+++ resolved
@@ -241,14 +241,9 @@
         perm = torch.randperm(n)
     return perm
 
-<<<<<<< HEAD
 def get_all_tracr_things(task: Literal["reverse", "proportion"], metric_name: str, num_examples: int, device):
     _, tl_model = get_tracr_model_input_and_tl_model(task=task, device=device)
-    tl_model = tl_model.to(device)
-
-=======
-def get_tracr_data(tl_model, task: Literal["reverse", "proportion"], return_one_element=True):
->>>>>>> 555885f0
+
     if task == "reverse":
         batch_size = 6
         seq_len = 4
@@ -262,18 +257,10 @@
         for perm_idx, perm in enumerate(itertools.permutations(vals)):
             data_tens[perm_idx] = torch.tensor([3, perm[0], perm[1], perm[2]])
 
-<<<<<<< HEAD
         patch_data_indices = get_perm(len(data_tens))
-=======
-        n = len(data_tens)
-        data_tens = data_tens.long()
-        patch_data_indices = get_perm(n)
-
->>>>>>> 555885f0
         warnings.warn("Test that this only considers the relevant part of the sequence...")
 
         patch_data_tens = data_tens[patch_data_indices]
-<<<<<<< HEAD
         base_model_logprobs = F.log_softmax(tl_model(data_tens), dim=-1)
 
         if metric_name == "kl_div":
@@ -297,28 +284,6 @@
 
         
     if task == "proportion":
-=======
-
-        # base_model_logprobs = F.log_softmax(tl_model(data_tens), dim=-1)
-        # metric = partial(kl_divergence, base_model_logprobs=base_model_logprobs, mask_repeat_candidates=None, return_one_element=return_one_element)
-
-        def l2_metric_for_reverse(
-            model_out: torch.Tensor,
-            base_model_vals: torch.Tensor,
-            return_one_element: bool = True,
-        ):
-            ret = (model_out[:, 1:] - base_model_vals[:, 1:]).pow(2).sum(dim=-1).sum(dim=-1)
-            if return_one_element:
-                return ret.mean()
-            else:
-                return ret
-
-        model_out = tl_model(data_tens)
-        metric = partial(l2_metric_for_reverse, base_model_vals=model_out, return_one_element=return_one_element)
-
-    elif task == "proportion":
-        batch_size = 50
->>>>>>> 555885f0
         seq_len = 4
         def to_tens(s):
             assert isinstance(s, str) or isinstance(s, list) or isinstance(s, tuple)
@@ -347,17 +312,13 @@
             test_outputs = tl_model(test_data)
 
         def l2_metric( # this is for proportion... it's unclear how to format this tbh sad
-<<<<<<< HEAD
             logits: torch.Tensor,
-=======
->>>>>>> 555885f0
             model_out: torch.Tensor,
             base_model_vals: torch.Tensor,
             return_one_element: bool = True,
         ):
             # [1:, 0] shit
 
-<<<<<<< HEAD
             proc = logits[:, 1:, 0]
             return ((proc - model_out)**2).mean()
 
@@ -393,208 +354,4 @@
             test_mask=None,
             test_patch_data=test_patch_data,
         )
-    raise ValueError(f"unknown task {task}")
-=======
-            proc = model_out[:, 1:, 0]
-            for tens in [proc, base_model_vals]:    
-                assert 0<=tens.min()<=tens.max()<=1, (tens.min(), tens.max())
-            
-            answer = ((proc - base_model_vals)**2).sum(dim=-1) # collapse the L2
-
-            if return_one_element: 
-                answer = answer.mean()
-
-            return answer
-
-        metric = partial(l2_metric, base_model_vals = base_model_vals, return_one_element=return_one_element)
-
-    else: 
-        raise ValueError(task)
-
-    return data_tens, patch_data_tens, metric
-
-def get_tracr_proportion_edges():
-
-    # generated from acdc/main.py commit 3a3770bb7
-
-    return OrderedDict([(('blocks.1.hook_resid_post',
-               (None,),
-               'blocks.1.attn.hook_result',
-               (None, None, 0)),
-              True),
-             (('blocks.1.attn.hook_result',
-               (None, None, 0),
-               'blocks.1.attn.hook_q',
-               (None, None, 0)),
-              True),
-             (('blocks.1.attn.hook_result',
-               (None, None, 0),
-               'blocks.1.attn.hook_k',
-               (None, None, 0)),
-              True),
-             (('blocks.1.attn.hook_result',
-               (None, None, 0),
-               'blocks.1.attn.hook_v',
-               (None, None, 0)),
-              True),
-             (('blocks.1.attn.hook_q',
-               (None, None, 0),
-               'blocks.1.hook_q_input',
-               (None, None, 0)),
-              True),
-             (('blocks.1.attn.hook_k',
-               (None, None, 0),
-               'blocks.1.hook_k_input',
-               (None, None, 0)),
-              True),
-             (('blocks.1.attn.hook_v',
-               (None, None, 0),
-               'blocks.1.hook_v_input',
-               (None, None, 0)),
-              True),
-             (('blocks.1.hook_q_input',
-               (None, None, 0),
-               'hook_embed',
-               (None,)),
-              True),
-             (('blocks.1.hook_q_input',
-               (None, None, 0),
-               'hook_pos_embed',
-               (None,)),
-              True),
-             (('blocks.1.hook_k_input',
-               (None, None, 0),
-               'hook_embed',
-               (None,)),
-              True),
-             (('blocks.1.hook_k_input',
-               (None, None, 0),
-               'hook_pos_embed',
-               (None,)),
-              True),
-             (('blocks.1.hook_v_input',
-               (None, None, 0),
-               'blocks.0.hook_mlp_out',
-               (None,)),
-              True),
-             (('blocks.0.hook_mlp_out',
-               (None,),
-               'blocks.0.hook_resid_mid',
-               (None,)),
-              True),
-             (('blocks.0.hook_resid_mid', (None,), 'hook_embed', (None,)),
-              True)])
-
-def get_tracr_reverse_edges():
-    return OrderedDict([(('blocks.3.hook_resid_post',
-               (None,),
-               'blocks.3.attn.hook_result',
-               (None, None, 0)),
-              True),
-             (('blocks.3.attn.hook_result',
-               (None, None, 0),
-               'blocks.3.attn.hook_q',
-               (None, None, 0)),
-              True),
-             (('blocks.3.attn.hook_result',
-               (None, None, 0),
-               'blocks.3.attn.hook_k',
-               (None, None, 0)),
-              True),
-             (('blocks.3.attn.hook_result',
-               (None, None, 0),
-               'blocks.3.attn.hook_v',
-               (None, None, 0)),
-              True),
-             (('blocks.3.attn.hook_q',
-               (None, None, 0),
-               'blocks.3.hook_q_input',
-               (None, None, 0)),
-              True),
-             (('blocks.3.attn.hook_k',
-               (None, None, 0),
-               'blocks.3.hook_k_input',
-               (None, None, 0)),
-              True),
-             (('blocks.3.attn.hook_v',
-               (None, None, 0),
-               'blocks.3.hook_v_input',
-               (None, None, 0)),
-              True),
-             (('blocks.3.hook_q_input',
-               (None, None, 0),
-               'blocks.2.hook_mlp_out',
-               (None,)),
-              True),
-             (('blocks.3.hook_k_input',
-               (None, None, 0),
-               'hook_pos_embed',
-               (None,)),
-              True),
-             (('blocks.3.hook_v_input',
-               (None, None, 0),
-               'hook_embed',
-               (None,)),
-              True),
-             (('blocks.2.hook_mlp_out',
-               (None,),
-               'blocks.2.hook_resid_mid',
-               (None,)),
-              True),
-             (('blocks.2.hook_resid_mid',
-               (None,),
-               'blocks.1.hook_mlp_out',
-               (None,)),
-              True),
-             (('blocks.1.hook_mlp_out',
-               (None,),
-               'blocks.1.hook_resid_mid',
-               (None,)),
-              True),
-             (('blocks.1.hook_resid_mid',
-               (None,),
-               'blocks.0.hook_mlp_out',
-               (None,)),
-              True),
-             (('blocks.1.hook_resid_mid', (None,), 'hook_embed', (None,)),
-              True),
-             (('blocks.1.hook_resid_mid', (None,), 'hook_pos_embed', (None,)),
-              True),
-             (('blocks.0.hook_mlp_out',
-               (None,),
-               'blocks.0.hook_resid_mid',
-               (None,)),
-              True),
-             (('blocks.0.hook_resid_mid',
-               (None,),
-               'blocks.0.attn.hook_result',
-               (None, None, 0)),
-              True),
-             (('blocks.0.hook_resid_mid', (None,), 'hook_embed', (None,)),
-              True),
-             (('blocks.0.attn.hook_result',
-               (None, None, 0),
-               'blocks.0.attn.hook_q',
-               (None, None, 0)),
-              True),
-             (('blocks.0.attn.hook_result',
-               (None, None, 0),
-               'blocks.0.attn.hook_k',
-               (None, None, 0)),
-              True),
-             (('blocks.0.attn.hook_result',
-               (None, None, 0),
-               'blocks.0.attn.hook_v',
-               (None, None, 0)),
-              True),
-             (('blocks.0.attn.hook_v',
-               (None, None, 0),
-               'blocks.0.hook_v_input',
-               (None, None, 0)),
-              True),
-             (('blocks.0.hook_v_input',
-               (None, None, 0),
-               'hook_embed',
-               (None,)),
-              True)])
->>>>>>> 555885f0
+    raise ValueError(f"unknown task {task}")