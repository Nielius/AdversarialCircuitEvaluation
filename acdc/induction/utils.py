from functools import partial
import wandb
import os
from collections import defaultdict
import pickle
import torch
import huggingface_hub
import datetime
from typing import Dict
import torch
import random
import torch.nn as nn
import torch.nn.functional as F
from typing import (
    List,
    Tuple,
    Dict,
    Any,
    Optional,
)
import warnings
import networkx as nx
from acdc.acdc_utils import (
    make_nd_dict,
    TorchIndex,
    Edge, 
    EdgeType,
    shuffle_tensor,
)  # these introduce several important classes !!!
from acdc import HookedTransformer
from acdc.acdc_utils import kl_divergence

def get_model():
    tl_model = HookedTransformer.from_pretrained(
        "redwood_attn_2l",  # load Redwood's model
        use_global_cache=True,  # use the global cache: this is needed for ACDC to work
        center_writing_weights=False,  # these are needed as this model is a Shortformer; this is a technical detail
        center_unembed=False,
        fold_ln=False,
    )

    # standard ACDC options
    tl_model.set_use_attn_result(True)
    tl_model.set_use_split_qkv_input(True) 
    return tl_model

def get_validation_data(num_examples=None, seq_len=None):
    validation_fname = huggingface_hub.hf_hub_download(
        repo_id="ArthurConmy/redwood_attn_2l", filename="validation_data.pt"
    )
    validation_data = torch.load(validation_fname)

    if num_examples is None:
        return validation_data
    else:
        return validation_data[:num_examples][:seq_len]

def get_good_induction_candidates(num_examples=None, seq_len=None):
    """Not needed?"""
    good_induction_candidates_fname = huggingface_hub.hf_hub_download(
        repo_id="ArthurConmy/redwood_attn_2l", filename="good_induction_candidates.pt"
    )
    good_induction_candidates = torch.load(good_induction_candidates_fname)

    if num_examples is None:
        return good_induction_candidates
    else:
        return good_induction_candidates[:num_examples][:seq_len]

def get_mask_repeat_candidates(num_examples=None, seq_len=None):
    mask_repeat_candidates_fname = huggingface_hub.hf_hub_download(
        repo_id="ArthurConmy/redwood_attn_2l", filename="mask_repeat_candidates.pkl"
    )
    mask_repeat_candidates = torch.load(mask_repeat_candidates_fname)
    mask_repeat_candidates.requires_grad = False

    if num_examples is None:
        return mask_repeat_candidates
    else:
        return mask_repeat_candidates[:num_examples, :seq_len]

<<<<<<< HEAD
def get_all_induction_things(num_examples, seq_len, device, randomize_data=True, data_seed=42, kl_return_tensor=False, return_mask_rep=False, return_one_element=True):
=======
def get_all_induction_things(
    num_examples, seq_len, device, randomize_data=True, data_seed=42, kl_return_tensor=False, return_mask_rep=False, return_one_element=True,
):
>>>>>>> e8574756
    tl_model = get_model()
    tl_model.to(device)

    validation_data = get_validation_data()
    mask_repeat_candidates = get_mask_repeat_candidates(num_examples=None) # None so we get all

    assert len(mask_repeat_candidates) == len(validation_data), (len(mask_repeat_candidates), len(validation_data))

    if not randomize_data:
        rand_perm = torch.arange(len(validation_data))
    else:
        if isinstance(randomize_data, int):
            torch.random.manual_seed(randomize_data)
        rand_perm = torch.randperm(len(validation_data))

    rand_perm = rand_perm[:num_examples]
    mask_repeat_candidates = mask_repeat_candidates[rand_perm][:num_examples, :seq_len]

    toks_int_values = validation_data[rand_perm][:num_examples, :seq_len].to(device).long()
    toks_int_values_other = shuffle_tensor(
        validation_data[rand_perm][:num_examples, :seq_len].to(device).long(), seed=data_seed,
    )

    base_model_logits = tl_model(toks_int_values)
    base_model_probs = F.softmax(base_model_logits, dim=-1)

<<<<<<< HEAD
=======
    print("Mask repeat candidates:", mask_repeat_candidates[:num_examples, :seq_len]) # .int().sum())

>>>>>>> e8574756
    metric = partial(kl_divergence, base_model_probs=base_model_probs, mask_repeat_candidates=mask_repeat_candidates, last_seq_element_only=False, return_tensor=kl_return_tensor, return_one_element=return_one_element)

    return_list = [
        tl_model,
        toks_int_values,
        toks_int_values_other,
        metric,
    ]

    if return_mask_rep:
        return_list.append(mask_repeat_candidates)

    return tuple(return_list)<|MERGE_RESOLUTION|>--- conflicted
+++ resolved
@@ -79,13 +79,9 @@
     else:
         return mask_repeat_candidates[:num_examples, :seq_len]
 
-<<<<<<< HEAD
-def get_all_induction_things(num_examples, seq_len, device, randomize_data=True, data_seed=42, kl_return_tensor=False, return_mask_rep=False, return_one_element=True):
-=======
 def get_all_induction_things(
     num_examples, seq_len, device, randomize_data=True, data_seed=42, kl_return_tensor=False, return_mask_rep=False, return_one_element=True,
 ):
->>>>>>> e8574756
     tl_model = get_model()
     tl_model.to(device)
 
@@ -112,11 +108,6 @@
     base_model_logits = tl_model(toks_int_values)
     base_model_probs = F.softmax(base_model_logits, dim=-1)
 
-<<<<<<< HEAD
-=======
-    print("Mask repeat candidates:", mask_repeat_candidates[:num_examples, :seq_len]) # .int().sum())
-
->>>>>>> e8574756
     metric = partial(kl_divergence, base_model_probs=base_model_probs, mask_repeat_candidates=mask_repeat_candidates, last_seq_element_only=False, return_tensor=kl_return_tensor, return_one_element=return_one_element)
 
     return_list = [
