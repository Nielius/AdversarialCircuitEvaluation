--- conflicted
+++ resolved
@@ -33,11 +33,7 @@
 from acdc import HookedTransformer
 from acdc.acdc_utils import kl_divergence, negative_log_probs
 
-<<<<<<< HEAD
 def get_model(device, sixteen_heads=False):
-=======
-def get_induction_model(sixteen_heads=False, device="cuda"):
->>>>>>> 555885f0
     tl_model = HookedTransformer.from_pretrained(
         "redwood_attn_2l",  # load Redwood's model
         use_global_cache=True,  # use the global cache: this is needed for ACDC to work
@@ -91,30 +87,8 @@
         return mask_repeat_candidates[:num_examples, :seq_len]
 
 
-<<<<<<< HEAD
 def get_all_induction_things(num_examples, seq_len, device, data_seed=42, metric="kl_div", sixteen_heads=False, return_one_element=True) -> AllDataThings:
     tl_model = get_model(device=device, sixteen_heads=sixteen_heads)
-=======
-@dataclasses.dataclass(frozen=False)
-class AllInductionThings:
-    tl_model: HookedTransformer
-    validation_metric: Callable[[torch.Tensor], torch.Tensor]
-    validation_data: torch.Tensor
-    validation_labels: torch.Tensor
-    validation_mask: torch.Tensor
-    validation_patch_data: torch.Tensor
-    validation_logprobs: torch.Tensor
-    test_metric: Any
-    test_data: torch.Tensor
-    test_labels: torch.Tensor
-    test_mask: torch.Tensor
-    test_patch_data: torch.Tensor
-
-
-def get_all_induction_things(num_examples, seq_len, device, data_seed=42, metric="kl_div", sixteen_heads=False, return_one_element=True):
-    tl_model = get_induction_model(sixteen_heads=sixteen_heads)
-    tl_model.to(device)
->>>>>>> 555885f0
 
     validation_data_orig = get_validation_data(device=device)
     mask_orig = get_mask_repeat_candidates(num_examples=None, device=device) # None so we get all
@@ -189,12 +163,7 @@
         validation_labels=validation_labels,
         validation_mask=validation_mask,
         validation_patch_data=validation_patch_data,
-<<<<<<< HEAD
         test_metrics=test_metrics,
-=======
-        validation_logprobs=base_val_logprobs,
-        test_metric=test_metric,
->>>>>>> 555885f0
         test_data=test_data,
         test_labels=test_labels,
         test_mask=test_mask,
