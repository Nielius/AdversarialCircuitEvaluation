--- conflicted
+++ resolved
@@ -1,11 +1,6 @@
-<<<<<<< HEAD
-# %%
-
-"""Script to turn data into plotly plots"""
-
-=======
+#%%
+
 import os
->>>>>>> 8ab67e4e
 from IPython import get_ipython
 if get_ipython() is not None:
     get_ipython().magic('load_ext autoreload')
@@ -17,11 +12,11 @@
 import numpy as np
 import json
 import wandb
-from acdc.graphics import dict_merge, pessimistic_auc
+from acdc.acdc_graphics import dict_merge, pessimistic_auc
 import time
 from plotly.subplots import make_subplots
 import plotly.graph_objects as go
-import plotly.colors as pc
+import plotly.colors as pcgit 
 from pathlib import Path
 import plotly.express as px
 import pandas as pd
