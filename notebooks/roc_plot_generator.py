--- conflicted
+++ resolved
@@ -31,12 +31,7 @@
 
 from copy import deepcopy
 from subnetwork_probing.train import correspondence_from_mask
-<<<<<<< HEAD
 from acdc.acdc_utils import filter_nodes, get_edge_stats, get_node_stats, get_present_nodes, reset_network
-=======
-from acdc.acdc_utils import filter_nodes, get_edge_stats, get_node_stats, get_present_nodes
-from acdc.acdc_utils import reset_network
->>>>>>> 183ea87e
 import pandas as pd
 import gc
 import math
@@ -375,13 +370,10 @@
 #%% [markdown]
 # Setup the experiment for wrapping functionality nicely
 
-<<<<<<< HEAD
-=======
 import gc
 gc.collect()
 torch.cuda.empty_cache()
 
->>>>>>> 183ea87e
 things.tl_model.reset_hooks()
 exp = TLACDCExperiment(
     model=things.tl_model,
