--- conflicted
+++ resolved
@@ -22,11 +22,8 @@
 
 ### Details
 
-<<<<<<< HEAD
 This codebase currently works on top of the TransformerLens main branch (as of 6th June 2023), so probably `transformer_lens==1.2.3` or later (for now, you need to install TransformerLens from source, such as by using the above fast installation command).
-=======
-This codebase currently works on top of the TransformerLens main branch (as of 7th June 2023), so probably `transformer_lens==1.2.3` or later (for now, install TransformerLens from source).
->>>>>>> a6c17d74
+
 
 You may also need do this
 
