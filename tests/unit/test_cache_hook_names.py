<<<<<<< HEAD
from typeguard.importhook import install_import_hook

install_import_hook("transformer_lens")

=======
>>>>>>> 38f4d202
from transformer_lens import HookedTransformer
from torchtyping import TensorType as TT, patch_typeguard

patch_typeguard()

MODEL = "solu-1l"

prompt = "Hello World!"
model = HookedTransformer.from_pretrained(MODEL)

act_names_in_cache = [
    "hook_embed",
    "hook_pos_embed",
    "blocks.0.hook_resid_pre",
    "blocks.0.ln1.hook_scale",
    "blocks.0.ln1.hook_normalized",
    "blocks.0.attn.hook_q",
    "blocks.0.attn.hook_k",
    "blocks.0.attn.hook_v",
    "blocks.0.attn.hook_attn_scores",
    "blocks.0.attn.hook_pattern",
    "blocks.0.attn.hook_z",
    "blocks.0.hook_attn_out",
    "blocks.0.hook_resid_mid",
    "blocks.0.ln2.hook_scale",
    "blocks.0.ln2.hook_normalized",
    "blocks.0.mlp.hook_pre",
    "blocks.0.mlp.hook_mid",
    "blocks.0.mlp.ln.hook_scale",
    "blocks.0.mlp.ln.hook_normalized",
    "blocks.0.mlp.hook_post",
    "blocks.0.hook_mlp_out",
    "blocks.0.hook_resid_post",
    "ln_final.hook_scale",
    "ln_final.hook_normalized",
]
<<<<<<< HEAD


def test_cache_hook_names():
    logits, cache = model.run_with_cache(prompt)
=======


def test_cache_hook_names():
    _, cache = model.run_with_cache(prompt)
>>>>>>> 38f4d202
    assert list(cache.keys()) == act_names_in_cache<|MERGE_RESOLUTION|>--- conflicted
+++ resolved
@@ -1,14 +1,4 @@
-<<<<<<< HEAD
-from typeguard.importhook import install_import_hook
-
-install_import_hook("transformer_lens")
-
-=======
->>>>>>> 38f4d202
 from transformer_lens import HookedTransformer
-from torchtyping import TensorType as TT, patch_typeguard
-
-patch_typeguard()
 
 MODEL = "solu-1l"
 
@@ -41,15 +31,8 @@
     "ln_final.hook_scale",
     "ln_final.hook_normalized",
 ]
-<<<<<<< HEAD
-
-
-def test_cache_hook_names():
-    logits, cache = model.run_with_cache(prompt)
-=======
 
 
 def test_cache_hook_names():
     _, cache = model.run_with_cache(prompt)
->>>>>>> 38f4d202
     assert list(cache.keys()) == act_names_in_cache