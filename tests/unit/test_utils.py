--- conflicted
+++ resolved
@@ -2,12 +2,8 @@
 import pytest
 import torch
 
-<<<<<<< HEAD
-import acdc.utils as utils
-=======
 import transformer_lens.utils as utils
 from transformer_lens import HookedTransformer
->>>>>>> 38f4d202
 
 ref_tensor = torch.tensor([[1, 2, 3, 4, 5], [6, 7, 8, 9, 10]])
 shape = ref_tensor.shape
