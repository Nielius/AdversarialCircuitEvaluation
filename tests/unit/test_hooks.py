--- conflicted
+++ resolved
@@ -1,15 +1,6 @@
-<<<<<<< HEAD
-from typeguard.importhook import install_import_hook
-
-install_import_hook("transformer_lens")
-=======
 import pytest
->>>>>>> 38f4d202
 
 from transformer_lens import HookedTransformer
-from torchtyping import TensorType as TT, patch_typeguard
-
-patch_typeguard()
 
 MODEL = "solu-1l"
 
@@ -40,8 +31,6 @@
     assert len(model.hook_dict["hook_embed"].fwd_hooks) == 1
     model.run_with_hooks(prompt, fwd_hooks=[])
     assert len(model.hook_dict["hook_embed"].fwd_hooks) == 1
-<<<<<<< HEAD
-=======
     assert c.count == 1
     model.remove_all_hook_fns(including_permanent=True)
 
@@ -79,13 +68,10 @@
         model.run_with_cache(prompt)
         assert len(model.hook_dict["hook_embed"].fwd_hooks) == 1
     assert len(model.hook_dict["hook_embed"].fwd_hooks) == 0
->>>>>>> 38f4d202
     assert c.count == 1
     model.remove_all_hook_fns(including_permanent=True)
 
 
-<<<<<<< HEAD
-=======
 def test_hook_context_manager_with_permanent_hook():
     c = Counter()
     model.add_perma_hook(embed, c.inc)
@@ -124,7 +110,6 @@
     model.remove_all_hook_fns(including_permanent=True)
 
 
->>>>>>> 38f4d202
 def test_remove_hook():
     c = Counter()
     model.add_perma_hook(embed, c.inc)
@@ -137,9 +122,6 @@
     assert len(model.hook_dict["hook_embed"].fwd_hooks) == 0  # removed now
     model.run_with_hooks(prompt, fwd_hooks=[])
     assert c.count == 0
-<<<<<<< HEAD
-    model.remove_all_hook_fns(including_permanent=True)
-=======
     model.remove_all_hook_fns(including_permanent=True)
 
 
@@ -183,5 +165,4 @@
         4,
         model.cfg.n_heads,
         model.cfg.d_model,
-    ), cache["blocks.0.hook_q_input"].shape
->>>>>>> 38f4d202
+    ), cache["blocks.0.hook_q_input"].shape