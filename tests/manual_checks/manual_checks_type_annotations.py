<<<<<<< HEAD
from typeguard.importhook import install_import_hook

install_import_hook("transformer_lens")
=======
import torch
from jaxtyping import Float
>>>>>>> 38f4d202

from transformer_lens import HookedTransformer
from torchtyping import TensorType as TT, patch_typeguard

patch_typeguard()

MODEL = "gpt2"
model = HookedTransformer.from_pretrained(MODEL)

prompt = "Hello World!"
tokens = model.to_tokens(prompt, prepend_bos=False)
logits_tokens = model(tokens)
<<<<<<< HEAD
logits_text: TT[1, "n_tokens", "d_vocab"] = model(prompt, prepend_bos=False)
=======
logits_text: Float[torch.Tensor, "1 n_tokens d_vocab"] = model(
    prompt, prepend_bos=False
)
>>>>>>> 38f4d202

# n.b. that i used this file to see if my type annotations were working- they were! i occasionally
# changed one of the sizes and saw that the type checker caught it.<|MERGE_RESOLUTION|>--- conflicted
+++ resolved
@@ -1,16 +1,7 @@
-<<<<<<< HEAD
-from typeguard.importhook import install_import_hook
-
-install_import_hook("transformer_lens")
-=======
 import torch
 from jaxtyping import Float
->>>>>>> 38f4d202
 
 from transformer_lens import HookedTransformer
-from torchtyping import TensorType as TT, patch_typeguard
-
-patch_typeguard()
 
 MODEL = "gpt2"
 model = HookedTransformer.from_pretrained(MODEL)
@@ -18,13 +9,9 @@
 prompt = "Hello World!"
 tokens = model.to_tokens(prompt, prepend_bos=False)
 logits_tokens = model(tokens)
-<<<<<<< HEAD
-logits_text: TT[1, "n_tokens", "d_vocab"] = model(prompt, prepend_bos=False)
-=======
 logits_text: Float[torch.Tensor, "1 n_tokens d_vocab"] = model(
     prompt, prepend_bos=False
 )
->>>>>>> 38f4d202
 
 # n.b. that i used this file to see if my type annotations were working- they were! i occasionally
 # changed one of the sizes and saw that the type checker caught it.